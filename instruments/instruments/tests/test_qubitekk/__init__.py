#!/usr/bin/python
# -*- coding: utf-8 -*-
##
# __init__.py: Tests for Qubitekk-brand instruments.
##
# © 2014 Steven Casagrande (scasagrande@galvant.ca).
#
# This file is a part of the InstrumentKit project.
# Licensed under the AGPL version 3.
##
# This program is free software: you can redistribute it and/or modify
# it under the terms of the GNU Affero General Public License as published by
# the Free Software Foundation, either version 3 of the License, or
# (at your option) any later version.
#
# This program is distributed in the hope that it will be useful,
# but WITHOUT ANY WARRANTY; without even the implied warranty of
# MERCHANTABILITY or FITNESS FOR A PARTICULAR PURPOSE. See the
# GNU Affero General Public License for more details.
#
# You should have received a copy of the GNU Affero General Public License
# along with this program. If not, see <http://www.gnu.org/licenses/>.
##

## IMPORTS ####################################################################

from __future__ import absolute_import

from nose.tools import raises

<<<<<<< HEAD
import instruments as ik
from instruments.tests import expected_protocol, make_name_test, unit_eq

## TESTS ######################################################################

test_cc1_name = make_name_test(ik.qubitekk.CC1)
    
@raises(IOError)
def test_cc1_unknown_command():
    """
    CC1: Checks that invalid commands are properly turned into exceptions.
    """
    with expected_protocol(ik.qubitekk.CC1,
            [
                "FTN"
            ], [
                "Unknown command"
            ]
    ) as cc1:
        cc1.sendcmd("FTN")

        
=======

def test_cc1_count():
    with expected_protocol(
        ik.qubitekk.CC1,
        [
            "COUN:C1?"
        ],
        [
            "20"
        ],
        sep="\n"
    ) as cc:
        assert cc.channel[0].count == 20.0


def test_cc1_window():
    with expected_protocol(
        ik.qubitekk.CC1,
        [
            "WIND?",
            ":WIND 7"
        ],
        [
            "2",
            ""
        ],
        sep="\n"
    ) as cc:
        unit_eq(cc.window, pq.Quantity(2, "ns"))
        cc.window = 7


@raises(ValueError)
def test_cc1_window_error():
    with expected_protocol(
        ik.qubitekk.CC1,
        [
            ":WIND 10"
        ],
        [
            ""
        ],
        sep="\n"
    ) as cc:
        cc.window = 10


def test_cc1_delay():
    with expected_protocol(
        ik.qubitekk.CC1,
        [
            "DELA?",
            ":DELA 2"
        ],
        [
            "8",
            ""
        ],
        sep="\n"
    ) as cc:
        unit_eq(cc.delay, pq.Quantity(8, "ns"))
        cc.delay = 2


@raises(ValueError)
def test_cc1_delay_error1():
    with expected_protocol(
        ik.qubitekk.CC1,
        [
            ":DELA -1"
        ],
        [
            ""
        ],
        sep="\n"
    ) as cc:
        cc.delay = -1

        
@raises(ValueError)
def test_cc1_delay_error2():
    with expected_protocol(
        ik.qubitekk.CC1,
        [
            ":DELA 1"
        ],
        [
            ""
        ],
        sep="\n"
    ) as cc:
        cc.delay = 1


def test_cc1_dwell():
    with expected_protocol(
        ik.qubitekk.CC1,
        [
            "DWEL?",
            ":DWEL 2"
        ],
        [
            "8",
            ""
        ],
        sep="\n"
    ) as cc:
        unit_eq(cc.dwell_time, pq.Quantity(8, "s"))
        cc.dwell_time = 2


@raises(ValueError)
def test_cc1_dwell_time_error():
    with expected_protocol(
        ik.qubitekk.CC1,
        [
            ":DWEL -1"
        ],
        [
            ""
        ],
        sep="\n"
    ) as cc:
        cc.dwell_time = -1


def test_cc1_firmware():
    with expected_protocol(
        ik.qubitekk.CC1,
        [
            "FIRM?"
        ],
        [
            "blo"
        ],
        sep="\n"
    ) as cc:
        assert cc.firmware == "blo"


def test_cc1_gate():
    with expected_protocol(
        ik.qubitekk.CC1,
        [
            "GATE?",
            ":GATE:ON",
            ":GATE:OFF",
            ":GATE:ON",
            ":GATE 1",
            ":GATE:OFF",
            ":GATE 0"

        ],
        [
            "1",
            "",
            "",
            "Unknown command",
            "Unknown command",
            ""
        ],
        sep="\n"
    ) as cc:
        assert cc.gate is True
        cc.gate = True
        cc.gate = False
        cc.gate = True
        cc.gate = False


@raises(ValueError)
def test_cc1_gate_error1():
    with expected_protocol(
        ik.qubitekk.CC1,
        [
            ":GATE 2"
        ],
        [
            ""
        ],
        sep="\n"
    ) as cc:
        cc.gate = 2


@raises(TypeError)
def test_cc1_gate_error2():
    with expected_protocol(
        ik.qubitekk.CC1,
        [
            ":GATE blo"
        ],
        [
            ""
        ],
        sep="\n"
    ) as cc:
        cc.gate = "blo"


def test_cc1_subtract():
    with expected_protocol(
        ik.qubitekk.CC1,
        [
            "SUBT?",
            ":SUBT:ON",
            ":SUBT:OFF",
            ":SUBT:ON",
            ":SUBT 1",
            ":SUBT:OFF",
            ":SUBT 0"

        ],
        [
            "1",
            "",
            "",
            "Unknown command",
            "Unknown command",
            ""
        ],
        sep="\n"
    ) as cc:
        assert cc.subtract is True
        cc.subtract = True
        cc.subtract = False
        cc.subtract = True
        cc.subtract = False


@raises(ValueError)
def test_cc1_subtract_error1():
    with expected_protocol(
        ik.qubitekk.CC1,
        [
            ":SUBT -1"

        ],
        [
            ""
        ],
        sep="\n"
    ) as cc:
        cc.subtract = -1


@raises(TypeError)
def test_cc1_subtract_error2():
    with expected_protocol(
        ik.qubitekk.CC1,
        [
            ":SUBT blo"

        ],
        [
            ""
        ],
        sep="\n"
    ) as cc:
        cc.subtract = "blo"


def test_cc1_trigger():
    with expected_protocol(
        ik.qubitekk.CC1,
        [
            "TRIG?",
            ":TRIG:MODE CONT",
            ":TRIG:MODE STOP",
            ":TRIG:MODE CONT",
            ":TRIG 0",
            ":TRIG:MODE STOP",
            ":TRIG 1"

        ],
        [
            "1",
            "",
            "",
            "Unknown command",
            "Unknown command",
            ""
        ],
        sep="\n"
    ) as cc:
        assert cc.trigger is cc.TriggerMode.start_stop
        cc.trigger = cc.TriggerMode.continuous
        cc.trigger = cc.TriggerMode.start_stop
        cc.trigger = cc.TriggerMode.continuous
        cc.trigger = cc.TriggerMode.start_stop


@raises(TypeError)
def test_cc1_trigger_error():
    with expected_protocol(
        ik.qubitekk.CC1,
        [
            ":TRIG blo"

        ],
        [
            ""
        ],
        sep="\n"
    ) as cc:
        cc.trigger = "blo"


def test_cc1_clear():
    with expected_protocol(
        ik.qubitekk.CC1,
        [
            "CLEA"

        ],
        [
            ""
        ],
        sep="\n"
    ) as cc:
        cc.clear_counts()
>>>>>>> f7f3dc3b
<|MERGE_RESOLUTION|>--- conflicted
+++ resolved
@@ -28,31 +28,11 @@
 
 from nose.tools import raises
 
-<<<<<<< HEAD
 import instruments as ik
 from instruments.tests import expected_protocol, make_name_test, unit_eq
 
 ## TESTS ######################################################################
 
-test_cc1_name = make_name_test(ik.qubitekk.CC1)
-    
-@raises(IOError)
-def test_cc1_unknown_command():
-    """
-    CC1: Checks that invalid commands are properly turned into exceptions.
-    """
-    with expected_protocol(ik.qubitekk.CC1,
-            [
-                "FTN"
-            ], [
-                "Unknown command"
-            ]
-    ) as cc1:
-        cc1.sendcmd("FTN")
-
-        
-=======
-
 def test_cc1_count():
     with expected_protocol(
         ik.qubitekk.CC1,
@@ -130,7 +110,7 @@
     ) as cc:
         cc.delay = -1
 
-        
+
 @raises(ValueError)
 def test_cc1_delay_error2():
     with expected_protocol(
@@ -372,5 +352,4 @@
         ],
         sep="\n"
     ) as cc:
-        cc.clear_counts()
->>>>>>> f7f3dc3b
+        cc.clear_counts()