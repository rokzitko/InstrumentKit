# Import sys and add the path so we can check that the package imports
# correctly, and so that we can grab the version from the package.
import __main__, os, sys
sys.path.insert(0, os.path.join(
    # Try to get the name of this file. If we can't, go with the CWD.
    os.path.dirname(os.path.abspath(__main__.__file__))
    if hasattr(__main__, '__file__') else
    os.getcwd(), 
    'src'
))
import instruments as ik

# Now that we have ik loaded, go on and install it.
from distutils.core import setup

setup(
    name='InstrumentKit Communication Library',
    version=ik.__version__,
    url='https://github.com/Galvant/InstrumentKit/',
    author='Steven Casagrande and Chris Granade',
    author_email='scasagrande@galvant.ca',
    package_dir={'': 'src'},
    packages=[
        'instruments',
        'instruments.abstract_instruments',
<<<<<<< HEAD
        'instruments.abstract_instruments.comm',
=======
        'instruments.abstract_instruments.signal_generator',
>>>>>>> 11702729
        'instruments.agilent',
        'instruments.generic_scpi',
        'instruments.holzworth',
        'instruments.hp',
        'instruments.keithley',
        'instruments.lakeshore',
        'instruments.newport',
        'instruments.other',
        'instruments.oxford',
        'instruments.phasematrix',
        'instruments.picowatt',
        'instruments.rigol',
        'instruments.srs',
        'instruments.tektronix',  
        'instruments.thorlabs',
        'instruments.yokogawa',
    ]
)<|MERGE_RESOLUTION|>--- conflicted
+++ resolved
@@ -23,15 +23,13 @@
     packages=[
         'instruments',
         'instruments.abstract_instruments',
-<<<<<<< HEAD
+        'instruments.abstract_instruments.signal_generator',
         'instruments.abstract_instruments.comm',
-=======
-        'instruments.abstract_instruments.signal_generator',
->>>>>>> 11702729
         'instruments.agilent',
         'instruments.generic_scpi',
         'instruments.holzworth',
         'instruments.hp',
+        'instruments.generic_scpi',
         'instruments.keithley',
         'instruments.lakeshore',
         'instruments.newport',
