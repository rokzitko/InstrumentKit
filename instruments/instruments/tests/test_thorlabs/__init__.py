--- conflicted
+++ resolved
@@ -518,9 +518,6 @@
         "resp\r",
         "resp\r>1\r>"
     ) as sc:
-<<<<<<< HEAD
-        assert sc.restore()
-=======
         assert sc.restore()
 
 
@@ -833,5 +830,4 @@
         "TMAX=20000\r",
         "TMAX=20000\r>\r"
     ) as tc:
-        tc.max_temperature = 20000
->>>>>>> e849b3f7
+        tc.max_temperature = 20000