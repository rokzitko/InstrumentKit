#!/usr/bin/python
# -*- coding: utf-8 -*-
#
# instrument.py: Provides base class for all instruments.
#
# © 2013-2016 Steven Casagrande (scasagrande@galvant.ca).
#
# This file is a part of the InstrumentKit project.
# Licensed under the AGPL version 3.
#
# This program is free software: you can redistribute it and/or modify
# it under the terms of the GNU Affero General Public License as published by
# the Free Software Foundation, either version 3 of the License, or
# (at your option) any later version.
#
# This program is distributed in the hope that it will be useful,
# but WITHOUT ANY WARRANTY; without even the implied warranty of
# MERCHANTABILITY or FITNESS FOR A PARTICULAR PURPOSE. See the
# GNU Affero General Public License for more details.
#
# You should have received a copy of the GNU Affero General Public License
# along with this program. If not, see <http://www.gnu.org/licenses/>.
#
#

# IMPORTS #####################################################################

import socket
import urlparse

from instruments.abstract_instruments.comm import (
    SocketCommunicator,
    USBCommunicator,
    VisaCommunicator,
    FileCommunicator,
    LoopbackCommunicator,
    GPIBCommunicator,
    AbstractCommunicator,
    USBTMCCommunicator,
<<<<<<< HEAD
    SerialCommunicator,
    VXI11Communicator,
=======
>>>>>>> cf32bba9
    serial_manager
)
from instruments.errors import AcknowledgementError, PromptError

import os

try:
    import usb
    import usb.core
    import usb.util
except ImportError:
    usb = None

try:
    WindowsError
except NameError:
    WindowsError = None
try:
    import visa
except (ImportError, WindowsError, OSError):
    visa = None

import numpy as np

import collections

# CONSTANTS ###################################################################

_DEFAULT_FORMATS = collections.defaultdict(lambda: '>b')
_DEFAULT_FORMATS.update({
    1: '>b',
    2: '>h',
    4: '>i'
})

# CLASSES #####################################################################


class Instrument(object):

    def __init__(self, filelike):
        # Check to make sure filelike is a subclass of AbstractCommunicator
        if isinstance(filelike, AbstractCommunicator):
            self._file = filelike
        else:
            raise TypeError('Instrument must be initialized with a filelike '
                            'object that is a subclass of '
                            'AbstractCommunicator.')
        self._prompt = None
        self._terminator = "\n"

    # COMMAND-HANDLING METHODS #

    def _ack_expected(self, msg=""):
        return None

    def sendcmd(self, cmd):
        """
        Sends a command without waiting for a response.

        :param str cmd: String containing the command to
            be sent.
        """
        self._file.sendcmd(str(cmd))
        ack_expected = self._ack_expected(cmd)
        if ack_expected is not None:
            ack = self.read()
            if ack != ack_expected:
                raise AcknowledgementError(
                        "Incorrect ACK message received: got {} "
                        "expected {}".format(ack, ack_expected)
                )
        if self.prompt is not None:
            prompt = self.read()
            if prompt != self.prompt:
                raise PromptError(
                        "Incorrect prompt message received: got {} "
                        "expected {}".format(prompt, self.prompt)
                )

    def query(self, cmd, size=-1):
        """
        Executes the given query.

        :param str cmd: String containing the query to
            execute.
        :param int size: Number of bytes to be read. Default is read until
            termination character is found.
        :return: The result of the query as returned by the
            connected instrument.
        :rtype: `str`
        """
        ack_expected = self._ack_expected(cmd)
        if ack_expected is not None:
            ack = self._file.query(cmd)
            if ack != ack_expected:
                raise AcknowledgementError(
                        "Incorrect ACK message received: got {} "
                        "expected {}".format(ack, ack_expected)
                )
            value = self.read(size)
        else:
            value = self._file.query(cmd, size)
        if self.prompt is not None:
            prompt = self.read()
            if prompt is not self.prompt:
                raise PromptError(
                        "Incorrect prompt message received: got {} "
                        "expected {}".format(prompt, self.prompt)
                )
        return value

    def read(self, size=-1):
        """
        Read the last line.

        :param int size: Number of bytes to be read. Default is read until
            termination character is found.
        :return: The result of the read as returned by the
            connected instrument.
        :rtype: `str`
        """
        return self._file.read(size)

    def readline(self):
        """
        Read a full line

        :return: the read line
        :rtype: `str`
        """
        return self._file.readline()

    # PROPERTIES #

    @property
    def timeout(self):
        """
        Gets/sets the communication timeout for this instrument. Note that
        setting this value after opening the connection is not supported for
        all connection types.

        :type: `int`
        """
        return self._file.timeout

    @timeout.setter
    def timeout(self, newval):
        self._file.timeout = newval

    @property
    def address(self):
        """
        Gets/sets the target communication of the instrument.

        This is useful for situations when running straight from a Python shell
        and your instrument has enumerated with a different address. An example
        when this can happen is if you are using a USB to Serial adapter and
        you disconnect/reconnect it.

        :type: `int` for GPIB address, `str` for other
        """
        return self._file.address

    @address.setter
    def address(self, newval):
        self._file.address = newval

    @property
    def terminator(self):
        """
        Gets/sets the terminator used for communication.

        For communication options where this is applicable, the value
        corresponds to the ASCII character used for termination in decimal
        format. Example: 10 sets the character to NEWLINE.

        :type: `int`, or `str` for GPIB adapters.
        """
        return self._file.terminator

    @terminator.setter
    def terminator(self, newval):
        self._file.terminator = newval

    @property
    def prompt(self):
        """
        Gets/sets the prompt used for communication.

        The prompt refers to a character that is sent back from the instrument
        after it has finished processing your last command. Typically this is
        used to indicate to an end-user that the device is ready for input when
        connected to a serial-terminal interface.

        In IK, the prompt is specified that that it (and its associated
        termination character) are read in. The value read in from the device
        is also checked against the stored prompt value to make sure that
        everything is still in sync.

        :type: `str`
        """
        return self._prompt

    @prompt.setter
    def prompt(self, newval):
        self._prompt = newval

    # BASIC I/O METHODS #

    def write(self, msg):
        """
        Write data string to the connected instrument. This will call
        the write method for the attached filelike object. This will typically
        bypass attaching any termination characters or other communication
        channel related work.

        .. seealso:: `Instrument.sendcmd` if you wish to send a string to the
        instrument, while still having InstrumentKit handle termination
        characters and other communication channel related work.

        :param str msg: String that will be written to the filelike object
            (`Instrument._file`) attached to this instrument.
        """
        self._file.write(msg)

    def binblockread(self, data_width, fmt=None):
        """"
        Read a binary data block from attached instrument.
        This requires that the instrument respond in a particular manner
        as EOL terminators naturally can not be used in binary transfers.

        The format is as follows:
        #{number of following digits:1-9}{num of bytes to be read}{data bytes}

        :param int data_width: Specify the number of bytes wide each data
            point is. One of [1,2,4].

        :param str fmt: Format string as specified by the :mod:`struct` module,
            or `None` to choose a format automatically based on the data
            width. Typically you can just specify `data_width` and leave this
            default.
        """
        # This needs to be a # symbol for valid binary block
        symbol = self._file.read(1)
        if symbol != '#':  # Check to make sure block is valid
            raise IOError('Not a valid binary block start. Binary blocks '
                          'require the first character to be #.')
        else:
            # Read in the num of digits for next part
            digits = int(self._file.read(1))

            # Read in the num of bytes to be read
            num_of_bytes = int(self._file.read(digits))

            # Make or use the required format string.
            if fmt is None:
                fmt = _DEFAULT_FORMATS[data_width]

            # Read in the data bytes, and pass them to numpy using the specified
            # data type (format).
            return np.frombuffer(self._file.read(num_of_bytes), dtype=fmt)

<<<<<<< HEAD
    URI_SCHEMES = ['serial', 'tcpip', 'gpib+usb', 'gpib+serial', 'visa', 'file', 'usbtmc', 'vxi11']
    
=======
    # CLASS METHODS #

    URI_SCHEMES = ['serial', 'tcpip', 'gpib+usb',
                   'gpib+serial', 'visa', 'file', 'usbtmc']

>>>>>>> cf32bba9
    @classmethod
    def open_from_uri(cls, uri):
        """
        Given an instrument URI, opens the instrument named by that URI.
        Instrument URIs are formatted with a scheme, such as ``serial://``,
        followed by a location that is interpreted differently for each
        scheme. The following examples URIs demonstrate the currently supported
        schemes and location formats::

            serial://COM3
            serial:///dev/ttyACM0
            tcpip://192.168.0.10:4100
            gpib+usb://COM3/15
            gpib+serial://COM3/15
            gpib+serial:///dev/ttyACM0/15 # Currently non-functional.
            visa://USB::0x0699::0x0401::C0000001::0::INSTR
            usbtmc://USB::0x0699::0x0401::C0000001::0::INSTR

        For the ``serial`` URI scheme, baud rates may be explicitly specified
        using the query parameter ``baud=``, as in the example
        ``serial://COM9?baud=115200``. If not specified, the baud rate
        is assumed to be 115200.

        :param str uri: URI for the instrument to be loaded.
        :rtype: `Instrument`

        .. seealso::
            `PySerial`_ documentation for serial port URI format

        .. _PySerial: http://pyserial.sourceforge.net/
        """
        # Make sure that urlparse knows that we want query strings.
        for scheme in cls.URI_SCHEMES:
            if scheme not in urlparse.uses_query:
                urlparse.uses_query.append(scheme)

        # Break apart the URI using urlparse. This returns a named tuple whose
        # parts describe the incoming URI.
        parsed_uri = urlparse.urlparse(uri)

        # We always want the query string to provide keyword args to the
        # class method.
        # FIXME: This currently won't work, as everything is strings,
        #        but the other class methods expect ints or floats, depending.
        kwargs = urlparse.parse_qs(parsed_uri.query)
        if parsed_uri.scheme == "serial":
            # Ex: serial:///dev/ttyACM0
            # We want to pass just the netloc and the path to PySerial,
            # sending the query string as kwargs. Thus, we should make the
            # device name here.
            dev_name = parsed_uri.netloc
            if parsed_uri.path:
                dev_name = os.path.join(dev_name, parsed_uri.path)

            # We should handle the baud rate separately, however, to ensure
            # that the default is set correctly and that the type is `int`,
            # as expected.
            if "baud" in kwargs:
                kwargs['baud'] = int(kwargs['baud'][0])
            else:
                kwargs['baud'] = 115200

            return cls.open_serial(
                dev_name,
                **kwargs)
        elif parsed_uri.scheme == "tcpip":
            # Ex: tcpip://192.168.0.10:4100
            host, port = parsed_uri.netloc.split(":")
            port = int(port)
            return cls.open_tcpip(host, port, **kwargs)
        elif parsed_uri.scheme == "gpib+usb" \
                or parsed_uri.scheme == "gpib+serial":
            # Ex: gpib+usb://COM3/15
            #     scheme="gpib+usb", netloc="COM3", path="/15"
            # Make a new device path by joining the netloc (if any)
            # with all but the last segment of the path.
            uri_head, uri_tail = os.path.split(parsed_uri.path)
            dev_path = os.path.join(parsed_uri.netloc, uri_head)
            return cls.open_gpibusb(
                dev_path,
                int(uri_tail),
                **kwargs)
        elif parsed_uri.scheme == "visa":
            # Ex: visa://USB::{VID}::{PID}::{SERIAL}::0::INSTR
            #     where {VID}, {PID} and {SERIAL} are to be replaced with
            #     the vendor ID, product ID and serial number of the USB-VISA
            #     device.
            return cls.open_visa(parsed_uri.netloc, **kwargs)
        elif parsed_uri.scheme == "usbtmc":
            # TODO: check for other kinds of usbtmc URLs.
            # Ex: usbtmc can take URIs exactly like visa://.
            return cls.open_visa(parsed_uri.netloc, **kwargs)
        elif parsed_uri.scheme == 'file':
<<<<<<< HEAD
            return cls.open_file(os.path.join(parsed_uri.netloc, 
                                               parsed_uri.path), **kwargs)
        elif parsed_uri.scheme == 'vxi11':
            # Examples: 
            #   vxi11://192.168.1.104
            #   vxi11://TCPIP::192.168.1.105::gpib,5::INSTR
            return cls.open_vxi11(parsed_uri.netloc, **kwargs)
=======
            return cls.open_file(os.path.join(
                parsed_uri.netloc,
                parsed_uri.path
            ), **kwargs)
>>>>>>> cf32bba9
        else:
            raise NotImplementedError("Invalid scheme or not yet "
                                      "implemented.")

    @classmethod
    def open_tcpip(cls, host, port):
        """
        Opens an instrument, connecting via TCP/IP to a given host and TCP port.

        :param str host: Name or IP address of the instrument.
        :param int port: TCP port on which the insturment is listening.

        :rtype: `Instrument`
        :return: Object representing the connected instrument.

        .. seealso::
            `~socket.socket.connect` for description of `host` and `port`
            parameters in the TCP/IP address family.
        """
        conn = socket.socket()
        conn.connect((host, port))
        return cls(SocketCommunicator(conn))

    @classmethod
    def open_serial(cls, port, baud, timeout=3, write_timeout=3):
        """
        Opens an instrument, connecting via a physical or emulated serial port.
        Note that many instruments which connect via USB are exposed to the
        operating system as serial ports, so this method will very commonly
        be used for connecting instruments via USB.

        :param str port: Name of the the port or device file to open a
            connection on. For example, ``"COM10"`` on Windows or
            ``"/dev/ttyUSB0"`` on Linux.
        :param int baud: The baud rate at which instrument communicates.
        :param float timeout: Number of seconds to wait when reading from the
            instrument before timing out.
        :param float write_timeout: Number of seconds to wait when writing to the
            instrument before timing out.

        :rtype: `Instrument`
        :return: Object representing the connected instrument.

        .. seealso::
            `~serial.Serial` for description of `port`, baud rates and timeouts.
        """
        ser = serial_manager.new_serial_connection(
            port,
            baud=baud,
            timeout=timeout,
            write_timeout=write_timeout
        )
        return cls(ser)

    @classmethod
    def open_gpibusb(cls, port, gpib_address, timeout=3, write_timeout=3):
        """
        Opens an instrument, connecting via a
        `Galvant Industries GPIB-USB adapter`_.

        :param str port: Name of the the port or device file to open a
            connection on. Note that because the GI GPIB-USB
            adapter identifies as a serial port to the operating system, this
            should be the name of a serial port.
        :param int gpib_address: Address on the connected GPIB bus assigned to
            the instrument.
        :param float timeout: Number of seconds to wait when reading from the
            instrument before timing out.
        :param float write_timeout: Number of seconds to wait when writing to the
            instrument before timing out.

        :rtype: `Instrument`
        :return: Object representing the connected instrument.

        .. seealso::
            `~serial.Serial` for description of `port` and timeouts.

        .. _Galvant Industries GPIB-USB adapter: galvant.ca/#!/store/gpibusb
        """
        ser = serial_manager.new_serial_connection(
            port,
            baud=460800,
            timeout=timeout,
            write_timeout=write_timeout
        )
        return cls(GPIBCommunicator(ser, gpib_address))

    @classmethod
    def open_gpibethernet(cls, host, port, gpib_address):
        conn = socket.socket()
        conn.connect((host, port))
        return cls(GPIBCommunicator(conn, gpib_address))

    @classmethod
    def open_visa(cls, resource_name):
        """
        Opens an instrument, connecting using the VISA library. Note that
        `PyVISA`_ and a VISA implementation must both be present and installed
        for this method to function.

        :param str resource_name: Name of a VISA resource representing the
            given instrument.

        :rtype: `Instrument`
        :return: Object representing the connected instrument.

        .. seealso::
            `National Instruments help page on VISA resource names
            <http://zone.ni.com/reference/en-XX/help/371361J-01/lvinstio/visa_resource_name_generic/>`_.

        .. _PyVISA: http://pyvisa.sourceforge.net/
        """
        if visa is None:
            raise ImportError("PyVISA is required for loading VISA "
                              "instruments.")
        if int(visa.__version__.replace('.', '')) >= 160:
            ins = visa.ResourceManager().open_resource(resource_name)
        else:
            ins = visa.instrument(resource_name)
        return cls(VisaCommunicator(ins))

    @classmethod
    def open_test(cls, stdin=None, stdout=None):
        return cls(LoopbackCommunicator(stdin, stdout))

    @classmethod
    def open_usbtmc(cls, *args, **kwargs):
        # TODO: docstring
        usbtmc_comm = USBTMCCommunicator(*args, **kwargs)
        return cls(usbtmc_comm)
        
    @classmethod
    def open_vxi11(cls, *args, **kwargs):
        """
        Opens a vxi11 enabled instrument, connecting using the python
        library `python-vxi11`_. This package must be present and installed
        for this method to function.
        
        :rtype: `Instrument`
        :return: Object representing the connected instrument.
        
        .. _python-vxi11: https://github.com/python-ivi/python-vxi11
        """
        vxi11_comm = VXI11Communicator(*args, **kwargs)
        return cls(vxi11_comm)

    @classmethod
    def open_usb(cls, vid, pid):
        """
        Opens an instrument, connecting via a raw USB stream.

        .. note::
            Note that raw USB a very uncommon of connecting to instruments,
            even for those that are connected by USB. Most will identify as
            either serial ports (in which case,
            `~instruments.Instrument.open_serial` should be used), or as
            USB-TMC devices. On Linux, USB-TMC devices can be connected using
            `~instruments.Instrument.open_file`, provided that the ``usbtmc``
            kernel module is loaded. On Windows, some such devices can be opened
            using the VISA library and the `~instruments.Instrument.open_visa`
            method.

        :param str vid: Vendor ID of the USB device to open.
        :param int pid: Product ID of the USB device to open.

        :rtype: `Instrument`
        :return: Object representing the connected instrument.
        """
        if usb is None:
            raise ImportError("USB support not imported. Do you have PyUSB "
                              "version 1.0 or later?")

        dev = usb.core.find(idVendor=vid, idProduct=pid)
        if dev is None:
            raise IOError("No such device found.")

        # Use the default configuration offered by the device.
        dev.set_configuration()

        # Copied from the tutorial at:
        #     http://pyusb.sourceforge.net/docs/1.0/tutorial.html
        cfg = dev.get_active_configuration()
        interface_number = cfg[(0, 0)].bInterfaceNumber
        alternate_setting = usb.control.get_interface(dev, interface_number)
        intf = usb.util.find_descriptor(
            cfg, bInterfaceNumber=interface_number,
            bAlternateSetting=alternate_setting
        )

        ep = usb.util.find_descriptor(
            intf,
            custom_match=lambda e:
                usb.util.endpoint_direction(e.bEndpointAddress) ==
                usb.util.ENDPOINT_OUT
        )
        if ep is None:
            raise IOError("USB descriptor not found.")

        return cls(USBCommunicator(ep))

    @classmethod
    def open_file(cls, filename):
        """
        Given a file, treats that file as a character device file that can
        be read from and written to in order to communicate with the
        instrument. This may be the case, for instance, if the instrument
        is connected by the Linux ``usbtmc`` kernel driver.

        :param str filename: Name of the character device to open.

        :rtype: `Instrument`
        :return: Object representing the connected instrument.
        """
        return cls(FileCommunicator(filename))<|MERGE_RESOLUTION|>--- conflicted
+++ resolved
@@ -37,11 +37,8 @@
     GPIBCommunicator,
     AbstractCommunicator,
     USBTMCCommunicator,
-<<<<<<< HEAD
     SerialCommunicator,
     VXI11Communicator,
-=======
->>>>>>> cf32bba9
     serial_manager
 )
 from instruments.errors import AcknowledgementError, PromptError
@@ -305,16 +302,11 @@
             # data type (format).
             return np.frombuffer(self._file.read(num_of_bytes), dtype=fmt)
 
-<<<<<<< HEAD
-    URI_SCHEMES = ['serial', 'tcpip', 'gpib+usb', 'gpib+serial', 'visa', 'file', 'usbtmc', 'vxi11']
+    # CLASS METHODS #
+
+    URI_SCHEMES = ['serial', 'tcpip', 'gpib+usb', 'gpib+serial', 'visa',
+                   'file', 'usbtmc', 'vxi11']
     
-=======
-    # CLASS METHODS #
-
-    URI_SCHEMES = ['serial', 'tcpip', 'gpib+usb',
-                   'gpib+serial', 'visa', 'file', 'usbtmc']
-
->>>>>>> cf32bba9
     @classmethod
     def open_from_uri(cls, uri):
         """
@@ -408,20 +400,15 @@
             # Ex: usbtmc can take URIs exactly like visa://.
             return cls.open_visa(parsed_uri.netloc, **kwargs)
         elif parsed_uri.scheme == 'file':
-<<<<<<< HEAD
-            return cls.open_file(os.path.join(parsed_uri.netloc, 
-                                               parsed_uri.path), **kwargs)
-        elif parsed_uri.scheme == 'vxi11':
-            # Examples: 
-            #   vxi11://192.168.1.104
-            #   vxi11://TCPIP::192.168.1.105::gpib,5::INSTR
-            return cls.open_vxi11(parsed_uri.netloc, **kwargs)
-=======
             return cls.open_file(os.path.join(
                 parsed_uri.netloc,
                 parsed_uri.path
             ), **kwargs)
->>>>>>> cf32bba9
+        elif parsed_uri.scheme == 'vxi11':
+            # Examples:
+            #   vxi11://192.168.1.104
+            #   vxi11://TCPIP::192.168.1.105::gpib,5::INSTR
+            return cls.open_vxi11(parsed_uri.netloc, **kwargs)
         else:
             raise NotImplementedError("Invalid scheme or not yet "
                                       "implemented.")
@@ -552,17 +539,17 @@
         # TODO: docstring
         usbtmc_comm = USBTMCCommunicator(*args, **kwargs)
         return cls(usbtmc_comm)
-        
+
     @classmethod
     def open_vxi11(cls, *args, **kwargs):
         """
         Opens a vxi11 enabled instrument, connecting using the python
         library `python-vxi11`_. This package must be present and installed
         for this method to function.
-        
+
         :rtype: `Instrument`
         :return: Object representing the connected instrument.
-        
+
         .. _python-vxi11: https://github.com/python-ivi/python-vxi11
         """
         vxi11_comm = VXI11Communicator(*args, **kwargs)
