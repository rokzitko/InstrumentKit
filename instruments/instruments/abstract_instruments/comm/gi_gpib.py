#!/usr/bin/python
# -*- coding: utf-8 -*-
##
# gi_gpib.py: Wrapper for Galvant Industries GPIB adapters.
##
# © 2013-2014 Steven Casagrande (scasagrande@galvant.ca).
#
# This file is a part of the InstrumentKit project.
# Licensed under the AGPL version 3.
##
# This program is free software: you can redistribute it and/or modify
# it under the terms of the GNU Affero General Public License as published by
# the Free Software Foundation, either version 3 of the License, or
# (at your option) any later version.
#
# This program is distributed in the hope that it will be useful,
# but WITHOUT ANY WARRANTY; without even the implied warranty of
# MERCHANTABILITY or FITNESS FOR A PARTICULAR PURPOSE. See the
# GNU Affero General Public License for more details.
#
# You should have received a copy of the GNU Affero General Public License
# along with this program. If not, see <http://www.gnu.org/licenses/>.
##
##

## IMPORTS #####################################################################

import io
import time

import numpy as np
import quantities as pq

from instruments.abstract_instruments.comm import serialManager, AbstractCommunicator
from instruments.util_fns import assume_units

## CLASSES #####################################################################

class GPIBWrapper(io.IOBase, AbstractCommunicator):
    '''
    Wraps a SocketWrapper or PySerial.Serial connection for use with
    Galvant Industries GPIBUSB or GPIBETHERNET adapters.

    This wrapper is designed to wrap the SocketWrapper and SerialWrapper
    classes.
    '''
    def __init__(self, filelike, gpib_address):
        AbstractCommunicator.__init__(self)

        self._file = filelike
        self._gpib_address = gpib_address
        self._terminator = 10
        self._eoi = True
        self._file.terminator = '\r'
        self._timeout = 1000 * pq.millisecond
        self._version = int(self._file.query("+ver"))

    ## PROPERTIES ##

    @property
    def address(self):
        return (self._gpib_address, self._file.address)
    @address.setter
    def address(self, newval):
        '''
        Change GPIB address and downstream address associated with
        the instrument.

        If specified as an integer, only changes the GPIB address. If specified
        as a list, the first element changes the GPIB address, while the second
        is passed downstream.

        Example: [<int>gpib_address, downstream_address]

        Where downstream_address needs to be formatted as appropriate for the
        connection (eg SerialWrapper, SocketWrapper, etc).
        '''
        if isinstance(newval, int):
            if (newval < 1) or (newval > 30):
                raise ValueError("GPIB address must be between 1 and 30.")
            self._gpib_address = newval
        elif isinstance(newval, list):
            self.address = newval[0] # Set GPIB address
            self._file.address = newval[1] # Send downstream address
        else:
            raise TypeError("Not a valid input type for Instrument address.")


    @property
    def timeout(self):
        return self._timeout
    @timeout.setter
    def timeout(self, newval):
        newval = assume_units(newval, pq.second)
        if self._version <= 4:
            newval = newval.rescale(pq.second)
            self._file.sendcmd('+t:{}'.format(newval.magnitude))
        elif self._version >= 5:
            newval = newval.rescale(pq.millisecond)
            self._file.sendcmd("++read_tmo_ms {}".format(newval.magnitude))
<<<<<<< HEAD
        self._timeout = newval.rescale(pq.second).magnitude

=======
        self._file.timeout = newval.rescale(pq.second)
        self._timeout = newval.rescale(pq.second)
    
>>>>>>> e2969691
    @property
    def terminator(self):
        if not self._eoi:
            return self._terminator
        else:
            return 'eoi'
    @terminator.setter
    def terminator(self, newval):
        if isinstance(newval, str):
            newval = newval.lower()

        if self._version <= 4:
            if newval == 'eoi':
                self._eoi = True
            elif not isinstance(newval, int):
                raise TypeError('GPIB termination must be integer 0-255 '
                                    'represending decimal value of ASCII '
                                    'termination character or a string'
                                    'containing "eoi".')
            elif (newval < 0) or (newval > 255):
                raise ValueError('GPIB termination must be integer 0-255 '
                                    'represending decimal value of ASCII '
                                    'termination character.')
            else:
                self._eoi = False
                self._terminator = str(newval)
        elif self._version >= 5:
            if newval != "eoi":
                self.eos = newval
                self.eoi = False
                self._terminator = self.eos
            elif newval == "eoi":
                self.eos = None
                self._terminator = 'eoi'
                self.eoi = True

    @property
    def eoi(self):
        return self._eoi
    @eoi.setter
    def eoi(self, newval):
        if not isinstance(newval, bool):
            raise TypeError("EOI status must be specified as a boolean")
        self._eoi = newval
        if self._version >= 5:
            self._file.sendcmd("++eoi {}".format('1' if newval else '0'))
        else:
            self._file.sendcmd("+eoi:{}".format('1' if newval else '0'))

    @property
    def eos(self):
        return self._eos
    @eos.setter
    def eos(self, newval):
        if self._version <= 4:
            if isinstance(newval, str):
                newval = ord(newval)
            self._file.sendcmd("+eos:{}".format(newval))
            self._eos = newval
        elif self._version >= 5:
            if isinstance(newval, int):
                newval = str(unichr(newval))
            if newval == "\r\n":
                self._eos = newval
                newval = 0
            elif newval == "\r":
                self._eos = newval
                newval = 1
            elif newval == "\n":
                self._eos = newval
                newval = 2
            elif newval == None:
                self._eos = newval
                newval = 3
            else:
                raise ValueError("EOS must be CRLF, CR, LF, or None")
            self._file.sendcmd("++eos {}".format(newval))

    ## FILE-LIKE METHODS ##

    def close(self):
        self._file.close()

    def read(self, size):
        '''
        Read characters from wrapped class (ie SocketWrapper or
        PySerial.Serial).

        If size = -1, characters will be read until termination character
        is found.

        GI GPIB adapters always terminate serial connections with a CR.
        Function will read until a CR is found.
        '''
        msg = self._file.read(size)

        # Check for extra terminators added by the GI-GPIB adapter.
        #if msg[-1] == "\r":
        #    msg = msg[:-1]

        return msg

    def write(self, msg):
        '''
        Write data string to GPIB connected instrument.
        This function sends all the necessary GI-GPIB adapter internal commands
        that are required for the specified instrument.
        '''
        self._file.write(msg)

    def flush_input(self):
        '''
        Instruct the wrapper to flush the input buffer, discarding the entirety
        of its contents.
        '''
        self._file.flush_input()

    ## METHODS ##

    def _sendcmd(self, msg):
        '''
        '''
        if msg == '':
            return
        self._file.sendcmd('+a:' + str(self._gpib_address))
        time.sleep(0.01)
        self.eoi = self.eoi
        time.sleep(0.01)
        self.timeout = self.timeout
        time.sleep(0.01)
        self.eos = self.eos
        time.sleep(0.01)
        self._file.sendcmd(msg)
        time.sleep(0.01)

    def _query(self, msg, size=-1):
        '''
        '''
        self.sendcmd(msg)
        if '?' not in msg:
            self._file.sendcmd('+read')
        return self._file.read(size).strip()<|MERGE_RESOLUTION|>--- conflicted
+++ resolved
@@ -40,13 +40,13 @@
     '''
     Wraps a SocketWrapper or PySerial.Serial connection for use with
     Galvant Industries GPIBUSB or GPIBETHERNET adapters.
-
+    
     This wrapper is designed to wrap the SocketWrapper and SerialWrapper
     classes.
     '''
     def __init__(self, filelike, gpib_address):
         AbstractCommunicator.__init__(self)
-
+        
         self._file = filelike
         self._gpib_address = gpib_address
         self._terminator = 10
@@ -54,24 +54,24 @@
         self._file.terminator = '\r'
         self._timeout = 1000 * pq.millisecond
         self._version = int(self._file.query("+ver"))
-
+        
     ## PROPERTIES ##
-
+    
     @property
     def address(self):
         return (self._gpib_address, self._file.address)
     @address.setter
     def address(self, newval):
         '''
-        Change GPIB address and downstream address associated with
+        Change GPIB address and downstream address associated with 
         the instrument.
-
+        
         If specified as an integer, only changes the GPIB address. If specified
         as a list, the first element changes the GPIB address, while the second
         is passed downstream.
-
+        
         Example: [<int>gpib_address, downstream_address]
-
+        
         Where downstream_address needs to be formatted as appropriate for the
         connection (eg SerialWrapper, SocketWrapper, etc).
         '''
@@ -84,8 +84,8 @@
             self._file.address = newval[1] # Send downstream address
         else:
             raise TypeError("Not a valid input type for Instrument address.")
-
-
+        
+            
     @property
     def timeout(self):
         return self._timeout
@@ -98,14 +98,9 @@
         elif self._version >= 5:
             newval = newval.rescale(pq.millisecond)
             self._file.sendcmd("++read_tmo_ms {}".format(newval.magnitude))
-<<<<<<< HEAD
-        self._timeout = newval.rescale(pq.second).magnitude
-
-=======
         self._file.timeout = newval.rescale(pq.second)
         self._timeout = newval.rescale(pq.second)
     
->>>>>>> e2969691
     @property
     def terminator(self):
         if not self._eoi:
@@ -116,14 +111,14 @@
     def terminator(self, newval):
         if isinstance(newval, str):
             newval = newval.lower()
-
+        
         if self._version <= 4:
             if newval == 'eoi':
                 self._eoi = True
             elif not isinstance(newval, int):
                 raise TypeError('GPIB termination must be integer 0-255 '
                                     'represending decimal value of ASCII '
-                                    'termination character or a string'
+                                    'termination character or a string' 
                                     'containing "eoi".')
             elif (newval < 0) or (newval > 255):
                 raise ValueError('GPIB termination must be integer 0-255 '
@@ -141,7 +136,7 @@
                 self.eos = None
                 self._terminator = 'eoi'
                 self.eoi = True
-
+    
     @property
     def eoi(self):
         return self._eoi
@@ -154,7 +149,7 @@
             self._file.sendcmd("++eoi {}".format('1' if newval else '0'))
         else:
             self._file.sendcmd("+eoi:{}".format('1' if newval else '0'))
-
+            
     @property
     def eos(self):
         return self._eos
@@ -183,20 +178,20 @@
             else:
                 raise ValueError("EOS must be CRLF, CR, LF, or None")
             self._file.sendcmd("++eos {}".format(newval))
-
+    
     ## FILE-LIKE METHODS ##
-
+    
     def close(self):
         self._file.close()
-
+        
     def read(self, size):
         '''
-        Read characters from wrapped class (ie SocketWrapper or
+        Read characters from wrapped class (ie SocketWrapper or 
         PySerial.Serial).
-
+        
         If size = -1, characters will be read until termination character
         is found.
-
+        
         GI GPIB adapters always terminate serial connections with a CR.
         Function will read until a CR is found.
         '''
@@ -207,24 +202,24 @@
         #    msg = msg[:-1]
 
         return msg
-
+    
     def write(self, msg):
         '''
         Write data string to GPIB connected instrument.
         This function sends all the necessary GI-GPIB adapter internal commands
-        that are required for the specified instrument.
+        that are required for the specified instrument.  
         '''
         self._file.write(msg)
-
+        
     def flush_input(self):
         '''
         Instruct the wrapper to flush the input buffer, discarding the entirety
         of its contents.
         '''
         self._file.flush_input()
-
+        
     ## METHODS ##
-
+    
     def _sendcmd(self, msg):
         '''
         '''
@@ -240,11 +235,12 @@
         time.sleep(0.01)
         self._file.sendcmd(msg)
         time.sleep(0.01)
-
+        
     def _query(self, msg, size=-1):
         '''
         '''
         self.sendcmd(msg)
         if '?' not in msg:
             self._file.sendcmd('+read')
-        return self._file.read(size).strip()+        return self._file.read(size).strip()
+    