#!/usr/bin/python
# -*- coding: utf-8 -*-
##
# cc1.py: Class for the Qubitekk Coincidence Counter instrument
##
# © 2014 Steven Casagrande (scasagrande@galvant.ca).
#
# This file is a part of the InstrumentKit project.
# Licensed under the AGPL version 3.
##
# This program is free software: you can redistribute it and/or modify
# it under the terms of the GNU Affero General Public License as published by
# the Free Software Foundation, either version 3 of the License, or
# (at your option) any later version.
#
# This program is distributed in the hope that it will be useful,
# but WITHOUT ANY WARRANTY; without even the implied warranty of
# MERCHANTABILITY or FITNESS FOR A PARTICULAR PURPOSE. See the
# GNU Affero General Public License for more details.
#
# You should have received a copy of the GNU Affero General Public License
# along with this program. If not, see <http://www.gnu.org/licenses/>.
##
# CC1 Class contributed by Catherine Holloway.
##

# IMPORTS #####################################################################

from __future__ import absolute_import
from __future__ import division
from builtins import range

import quantities as pq
from flufl.enum import IntEnum

from instruments.generic_scpi.scpi_instrument import SCPIInstrument
from instruments.util_fns import ProxyList, assume_units, split_unit_str


def qubitekk_check_unknown(response):
    """
    Check whether the command was understood by the CC1
    :param response: the string received from the device
    :type response: str
    :return: True if the command was understood
    """
    if "Unknown command" == response.strip():
        return False
    else:
        return True


# CLASSES #####################################################################
class CC1(SCPIInstrument):
    """
    The CC1 is a hand-held coincidence counter.
    
    It has two setting values, the dwell time and the coincidence window. The 
    coincidence window determines the amount of time (in ns) that the two 
    detections may be from each other and still be considered a coincidence. 
    The dwell time is the amount of time that passes before the counter will 
    send the clear signal.
    
    More information can be found at :
    http://www.qubitekk.com
    """
    def __init__(self, filelike):
        super(CC1, self).__init__(filelike)
        self.terminator = "\n"
        self.end_terminator = "\n"
        self.channel_count = 3

    # INNER CLASSES ##

    class Channel(object):
        """
        Class representing a channel on the Qubitekk CC1.
        """

        __CHANNEL_NAMES = {
            1: 'C1',
            2: 'C2',
            3: 'CO'
        }

        def __init__(self, cc1, idx):
            self._cc1 = cc1
            # Use zero-based indexing for the external API, but one-based
            # for talking to the instrument.
            self._idx = idx + 1
            self._chan = self.__CHANNEL_NAMES[self._idx]
            self._count = 0
            
        # PROPERTIES ##
        
        @property
        def count(self):
            """
            Gets the counts of this channel.
            
            :rtype: `int`
            """
            count = self._cc1.query("COUN:{0}?".format(self._chan))
            count = int(count)
            self._count = count
            return self._count

    class TriggerMode(IntEnum):
        continuous = 0
        start_stop = 1

    # PROPERTIES #
    @property
    def window(self):
        """
        Gets/sets the length of the coincidence window between the two signals.
        
        :units: As specified (if a `~quantities.Quantity`) or assumed to be
            of units nanoseconds.
        :type: `~quantities.Quantity`
        """
        return pq.Quantity(*split_unit_str(self.query("WIND?"), "ns"))

    @window.setter
    def window(self, new_val):
        new_val_mag = assume_units(new_val, pq.ns).rescale(pq.ns).magnitude
        if new_val_mag < 0 or new_val_mag > 7:
            raise ValueError("Window is out of range.")
        self.sendcmd(":WIND {}".format(new_val_mag))

    @property
    def delay(self):
        """
        Get the delay value (in nanoseconds) on Channel 1. N may be 0, 2, 4, 6, 8, 10, 12, or 14ns.
        :rtype: quantities.ns
        :return: the delay value
        """
        response = self.query("DELA?")
        return int(response)*pq.ns

    @delay.setter
    def delay(self, new_val):
        """
        Set the delay value (in nanoseconds) on Channel 1. N may be 0, 2, 4, 6, 8, 10, 12, or 14ns.
        """
        new_val = assume_units(new_val, pq.ns).rescale(pq.ns)
        if new_val < 0*pq.ns or new_val > 14*pq.ns:
            raise ValueError("New delay value is out of bounds.")
        if new_val.magnitude % 2 != 0:
            raise ValueError("New magnitude must be an even number")
        self.sendcmd(":DELA "+str(int(new_val.magnitude)))

    @property
    def dwell_time(self):
        """
        Gets/sets the length of time before a clear signal is sent to the 
        counters.
        
        :units: As specified (if a `~quantities.Quantity`) or assumed to be
            of units seconds.
        :type: `~quantities.Quantity`
        """
        return pq.Quantity(*split_unit_str(self.query("DWEL?"), "s"))

    @dwell_time.setter
    def dwell_time(self, new_val):
        new_val_mag = assume_units(new_val, pq.s).rescale(pq.s).magnitude
        if new_val_mag < 0:
            raise ValueError("Dwell time cannot be negative.")
        self.sendcmd(":DWEL {}".format(new_val_mag))

    @property
    def firmware(self):
        return self.query("FIRM?")
            
    @property
    def gate(self):
        """
        Gets/sets the Gate mode of the CC1.
        
        A setting of `True` means the input signals are anded with the gate 
        signal and `False` means the input signals are not anded with the gate 
        signal.
        
        :type: `bool`
        """
        response = self.query("GATE?")
        response = int(response)
        return True if response is 1 else False

    @gate.setter
    def gate(self, new_val):
        if isinstance(new_val, int):
            if new_val != 0 and new_val != 1:
                raise ValueError("Not a valid gate_enable mode.")
            new_val = bool(new_val)
        elif not isinstance(new_val, bool):
            raise TypeError("CC1 gate_enable must be specified as a boolean.")
        
        if new_val is False:
            if not qubitekk_check_unknown(self.query(":GATE:OFF")):
                self.sendcmd(":GATE 0")
        else:
            if not qubitekk_check_unknown(self.query(":GATE:ON")):
                self.sendcmd(":GATE 1")

    @property
    def channel(self):
        """
        Gets a specific channel object. The desired channel is specified like 
        one would access a list.
        
        For instance, this would print the counts of the first channel::
        
        >>> cc = ik.qubitekk.CC1.open_serial('COM8', 19200, timeout=1)
        >>> print cc.channel[0].count
        
        :rtype: `CC1.Channel`
        
<<<<<<< HEAD
        '''
        return ProxyList(self, CC1.Channel, range(self.channel_count))
    
    ## METHODS ##
=======
        """
        return ProxyList(self, CC1.Channel, xrange(self.channel_count))

    @property
    def subtract(self):
        """
        Gets/sets the accidental subtraction mode of the CC1.

        A setting of `True` means the reported coincidences have the estimated accidentals subtracted
        signal and `False` means the raw coincidences are reported
        signal.

        :type: `bool`
        """
        response = self.query("SUBT?")
        response = int(response)
        return True if response is 1 else False

    @subtract.setter
    def subtract(self, new_val):
        if isinstance(new_val, int):
            if new_val != 0 and new_val != 1:
                raise ValueError("Not a valid subtract mode.")
            new_val = bool(new_val)
        elif not isinstance(new_val, bool):
            raise TypeError("CC1 subtract must be specified as a boolean.")

        if new_val is False:
            if not qubitekk_check_unknown(self.query(":SUBT:OFF")):
                self.sendcmd(":SUBT 0")
        else:
            if not qubitekk_check_unknown(self.query(":SUBT:ON")):
                self.sendcmd(":SUBT 1")

    @property
    def trigger(self):
        """
        Gets the current trigger mode, meaning, whether the coincidence counter is tallying counts every dwell
        time over and over - continuous, or start/stop, meaning the coincidence counter is tallying counts between
        start and stop triggers.
        :rtype: ik.qubitekk.CC1.TriggerMode
        :return: the current trigger mode
        """
        response = self.query("TRIG?")
        return self.TriggerMode[int(response)]

    @trigger.setter
    def trigger(self, new_setting):
        if not (new_setting is self.TriggerMode.continuous or new_setting is self.TriggerMode.start_stop):
            raise TypeError("The new trigger setting must be a Trigger Mode.")
        if new_setting == 0:
            if not qubitekk_check_unknown(self.query(":TRIG:MODE CONT")):
                self.sendcmd(":TRIG 0")
        else:
            if not qubitekk_check_unknown(self.query(":TRIG:MODE STOP")):
                self.sendcmd(":TRIG 1")

    # METHODS #
>>>>>>> f7f3dc3b
    
    def clear_counts(self):
        """
        Clears the current total counts on the counters.
        """
        self.sendcmd("CLEA")<|MERGE_RESOLUTION|>--- conflicted
+++ resolved
@@ -172,7 +172,7 @@
     @property
     def firmware(self):
         return self.query("FIRM?")
-            
+
     @property
     def gate(self):
         """
@@ -217,14 +217,8 @@
         
         :rtype: `CC1.Channel`
         
-<<<<<<< HEAD
-        '''
+        """
         return ProxyList(self, CC1.Channel, range(self.channel_count))
-    
-    ## METHODS ##
-=======
-        """
-        return ProxyList(self, CC1.Channel, xrange(self.channel_count))
 
     @property
     def subtract(self):
@@ -281,7 +275,6 @@
                 self.sendcmd(":TRIG 1")
 
     # METHODS #
->>>>>>> f7f3dc3b
     
     def clear_counts(self):
         """
